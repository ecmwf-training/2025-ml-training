--- conflicted
+++ resolved
@@ -7,10 +7,7 @@
 import earthkit.regrid as ekr
 import numpy as np
 import pandas as pd
-<<<<<<< HEAD
-=======
 import torch
->>>>>>> 1fd9b232
 from ecmwf.opendata import Client as OpendataClient
 
 LOGGER = logging.getLogger(__name__)
@@ -134,10 +131,6 @@
         var_type = "pl" if "_" in varname and varname.split("_")[1].isdigit() else "sfc"
         pl = varname.split("_")[-1] if var_type == "pl" else None
         name = varname.split("_")[0] if var_type == "pl" else varname
-<<<<<<< HEAD
-        df[2*i] = varname, var_type, name, pl, -6, np.sum(array[0] != 0) / array[0].size * 100, np.min(array[0]), np.max(array[0])
-        df[2*i+1] = varname, var_type, name, pl, 0, np.sum(array[1] != 0) / array[1].size * 100, np.min(array[1]), np.max(array[1])
-=======
         df[2 * i] = (
             varname,
             var_type,
@@ -158,14 +151,9 @@
             np.min(array[1]),
             np.max(array[1]),
         )
->>>>>>> 1fd9b232
     df = df.T
     df.columns = ["var", "type", "varname", "pl", "hour", "num_nonzero", "min", "max"]
     df = df.astype({"num_nonzero": "float32", "min": "float32", "max": "float32"})
     df = df.set_index(["var", "type", "varname", "pl", "hour"])
     df = df.round({"num_nonzero": 2}).reset_index()
-<<<<<<< HEAD
-    return df
-=======
-    return df
->>>>>>> 1fd9b232
+    return df